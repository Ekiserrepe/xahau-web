---
title: Installing xahaud
description: >-
  The software behind Xahau is open source, and anyone can run a node locally. Users can run a Docker container, a local instance, or a binary file.
---
When running a node, users will have to configure settings based on whether the node will run on the test network or the main network. When transitioning a single node from one network to the other, database files must be wiped, except wallet.db, which contains the server's identity credentials.

<<<<<<< HEAD
In addition to [building from scratch](/docs/infrastructure/build-xahaud), there are three ways to install xahaud: Docker, locally, and using a portable binary. The below install methods all rely on the xahaud builds published at: [https://build.xahau.tech](https://build.xahau.tech), though the methods of running that binary differ.

=======
In addition to [building from scratch](/docs/infrastructure/building-xahau), there are three ways to install xahaud: Docker, locally, and using a portable binary. The below install methods all rely on the xahaud builds published at: [https://build.xahau.tech](https://build.xahau.tech), though the end result is different. 
>>>>>>> 370956d8
## Docker Container

To run xahaud in a Docker Container:

1. Clone the appropriate (Mainnet or Testnet) Xahau Docker GitHub repository using the URL in the table below: <code>git clone [repository-url]</code>
2. Navigate to the repository directory: <code>cd [repository-name]</code>
3. Run: <code>./build</code>
4. Run: <code>./up</code>
5. Commands and additional information are located in the README.md file in the Docker repository. Configuration files and databases are located in the `store` directory inside the Docker directory.

## Local Install
The Xahau Docker repositories (Mainnet and Testnet) each contains a script to automate the local install process, so that xahaud can be run outside of Docker. These scripts will create systemd files, a 'xahaud' user, and default configuration files. The URLs for these scripts are in the table at the bottom of this page. To install locally:

1. Download and run the install script: <code>curl -sL [https://link-to-script] | bash</code>
2. Edit the configuration file: <code>/opt/xahahud/etc/xahaud.cfg</code>
3. Verify and, if needed, edit the contents of the trusted validators file: <code>/opt/xahaud/etc/validators-xahau.txt</code>
4. Start and enable xahaud to run automatically: <code>systemctl enable --now xahaud</code>
5. Verify xahaud is running: <code>/opt/xahaud/bin/xahaud server_info</code>

## Binary Files
Users seeking to install xahaud in non-traditional environments (e.g., outside Ubuntu) may benefit from the binary release packages, which are built with necessary dependencies. This install process is essentially the same as the "Local Install", however, xahaud is not configured as a systemd service and config files are not installed in default directories.
1. Download the latest release from [https://build.xahau.tech](https://build.xahau.tech)
2. Download and edit the relevant configuration and trusted validators files (see the table below for links to Mainnet and Testnet configurations). Ensure the paths to the validators-xahau.txt file, the database directory, and the logfile are accessible.
3. Change permissions on the downloaded binary, so it is executable: <code>chmod 500 [/path/to/xahaud]</code>
4. Consider restricting access to xahaud.cfg and validators-xahau.txt: <code>chmod 400 xahaud.cfg validators-xahau.txt</code>
5. Run the binary: <code>./[path/to/xahaud] --net --conf [path to xahaud.cfg]</code>
6. Verify xahaud is running: <code>./[path/to/xahaud] server_info</code>

## Resources, Peering, and Configurations
This peering is relevant for both Docker containers and local installations.

<table style="width: 100%; table-layout: fixed;">
<thead><tr><th>Resource</th><th>Main Network</th><th>Test Network</th></tr></thead>
<tbody>
<tr><td>Documentation and Resources</td><td><a href="https://xahau.network/">https://xahau.network/</a></td><td>Same as Mainnet</td></tr>
<tr><td>Hooks Smart Contract Documentation</td><td><a href="https://xahau.network/docs/hooks/">https://xahau.network/docs/hooks/</a></td><td>Same as Mainnet</td></tr>
<tr><td>Explorer</td><td><a href="https://explorer.xahau.network/">https://explorer.xahau.network/</a></td><td><a href="https://explorer.xahau-test.net/">https://explorer.xahau-test.net</a></td></tr>
<tr><td>Public WebSocket URL</td><td><a href="wss://xahau.network">wss://xahau.network</a></td><td><a href="wss://xahau-test.net">wss://xahau-test.net</a></td></tr>
<tr><td>Network ID and Peer Listening Port</td><td>21337 <a href="https://www.iana.org/assignments/service-names-port-numbers/service-names-port-numbers.xhtml?search=21337">IANA assigned port</a></td><td>21338</td></tr>
<tr>
<td>Peering and Bootstrap Servers</td>
<td>bacab.alloy.ee 21337<br></br>hubs.xahau.as16089.net 21337</td>
<td>79.110.60.122 21338<br></br>79.110.60.124 21338<br></br>79.110.60.125 21338<br></br>79.110.60.121 21338<br></br><br></br>2a0c:3bc0::1c74 21338<br></br>2a0c:3bc0::169d 21338<br></br>2a0c:3bc0::1aaf 21338<br></br>2a0c:3bc0::1d78 21338</td>
</tr>
<tr><td>Docker Container</td><td><a href="https://github.com/Xahau/mainnet-docker">https://github.com/Xahau/mainnet-docker</a></td><td><a href="https://github.com/Xahau/Xahau-Testnet-Docker">https://github.com/Xahau/Xahau-Testnet-Docker</a></td></tr>
<tr><td>Local Install Scripts</td><td><a href="https://raw.githubusercontent.com/Xahau/mainnet-docker/refs/heads/main/xahaud-install-update.sh">https://raw.githubusercontent.com/Xahau/mainnet-docker/refs/heads/main/xahaud-install-update.sh</a></td><td><a href="https://github.com/Xahau/Xahau-Testnet-Docker/blob/main/xahaud-install-update.sh">https://github.com/Xahau/Xahau-Testnet-Docker/blob/main/xahaud-install-update.sh</a></td></tr>
<tr><td>Binary Releases</td><td><a href="https://build.xahau.tech">https://build.xahau.tech</a></td><td>Same as Mainnet</td></tr>
<tr><td>Sample Configuration File</td><td><a href="https://github.com/Xahau/xahaud/blob/dev/cfg/xahaud-example.cfg">https://github.com/Xahau/xahaud/blob/dev/cfg/xahaud-example.cfg</a></td><td><a href="https://github.com/Xahau/Xahau-Testnet-Docker/blob/main/store/etc/xahaud.cfg">https://github.com/Xahau/Xahau-Testnet-Docker/blob/main/store/etc/xahaud.cfg</a></td></tr>
<tr><td>Sample Trusted Validators (UNL) File</td><td><a href="https://github.com/Xahau/xahaud/blob/dev/cfg/validators-example.txt">https://github.com/Xahau/xahaud/blob/dev/cfg/validators-example.txt</a></td><td><a href="https://github.com/Xahau/Xahau-Testnet-Docker/blob/main/store/etc/validators-xahau.txt">https://github.com/Xahau/Xahau-Testnet-Docker/blob/main/store/etc/validators-xahau.txt</a></td></tr>
<tr><td>Documented Configuration Files</td><td><a href="https://github.com/Xahau/xahaud/tree/dev/cfg">https://github.com/Xahau/xahaud/tree/dev/cfg</a></td><td>Same as Mainnet</td></tr>
<tr><td>Github Build Actions (release numbers)</td><td style="word-break: break-all;"><a href="https://github.com/Xahau/xahaud/actions?query=branch%3Arelease+is%3Asuccess+build+using+docker">https://github.com/Xahau/xahaud/actions?query=branch%3Arelease+is%3Asuccess+build+using+docker</a></td><td>Same as Mainnet</td></tr>
</tbody>
</table><|MERGE_RESOLUTION|>--- conflicted
+++ resolved
@@ -5,12 +5,8 @@
 ---
 When running a node, users will have to configure settings based on whether the node will run on the test network or the main network. When transitioning a single node from one network to the other, database files must be wiped, except wallet.db, which contains the server's identity credentials.
 
-<<<<<<< HEAD
 In addition to [building from scratch](/docs/infrastructure/build-xahaud), there are three ways to install xahaud: Docker, locally, and using a portable binary. The below install methods all rely on the xahaud builds published at: [https://build.xahau.tech](https://build.xahau.tech), though the methods of running that binary differ.
 
-=======
-In addition to [building from scratch](/docs/infrastructure/building-xahau), there are three ways to install xahaud: Docker, locally, and using a portable binary. The below install methods all rely on the xahaud builds published at: [https://build.xahau.tech](https://build.xahau.tech), though the end result is different. 
->>>>>>> 370956d8
 ## Docker Container
 
 To run xahaud in a Docker Container:
