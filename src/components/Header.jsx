--- conflicted
+++ resolved
@@ -93,13 +93,9 @@
             Roadmap
           </a>
           <Popover className="relative">
-<<<<<<< HEAD
             <PopoverButton
-              className={`selected:no-underline no-underline p-0 border-none text-base text-black flex items-center gap-x-1 bg-transparent ${props.url.pathname.slice(1).split('/')[0] === 'docs' ? 'font-bold' : 'font-regular'}`}
-            >
-=======
-            <PopoverButton className={`selected:no-underline no-underline p-0 border-none text-base text-black flex items-center gap-x-1 bg-transparent hover:cursor-pointer ${props.url.pathname.slice(1).split('/')[0] == 'docs' ? 'font-bold' : 'font-regular'}`}>
->>>>>>> ff4cc017
+              className={`selected:no-underline no-underline p-0 border-none text-base text-black flex items-center gap-x-1 bg-transparent hover:cursor-pointer ${props.url.pathname.slice(1).split('/')[0] === 'docs' ? 'font-bold' : 'font-regular'}`}
+            >
               Documentation
               <ChevronDownIcon
                 aria-hidden="true"
@@ -112,25 +108,18 @@
             >
               <div className="p-4">
                 {docs.map((item) => (
-<<<<<<< HEAD
-                  <div
+                  <a
                     key={item.name}
-                    className="group relative flex items-center gap-x-6 p-2 text-sm/6"
+                    href={item.href}
+                    className="no-underline block font-regular text-white"
                   >
-                    <a
-                      href={item.href}
-                      className="no-underline block font-regular text-white"
+                    <div
+                      key={item.name}
+                      className="group relative flex items-center gap-x-6 p-2 text-sm/6"
                     >
-                      {item.name}
-                    </a>
-                  </div>
-=======
-                  <a href={item.href} className="no-underline block font-regular text-white">
-                    <div key={item.name} className="group relative flex items-center gap-x-6 p-2 text-sm/6">
                       {item.name}
                     </div>
                   </a>
->>>>>>> ff4cc017
                 ))}
               </div>
             </PopoverPanel>
@@ -149,26 +138,19 @@
             >
               <div className="p-4">
                 {socials.map((item) => (
-<<<<<<< HEAD
-                  <div
+                  <a
                     key={item.name}
-                    className="group relative flex items-center gap-x-6 p-2 text-sm/6"
+                    href={item.href}
+                    target="_blank"
+                    className="no-underline block font-regular text-white"
                   >
-                    <a
-                      href={item.href}
-                      target="_blank"
-                      className="no-underline block font-regular text-white"
+                    <div
+                      key={item.name}
+                      className="group relative flex items-center gap-x-6 p-2 text-sm/6"
                     >
-                      {item.name}
-                    </a>
-                  </div>
-=======
-                  <a href={item.href} target="_blank" className="no-underline block font-regular text-white">
-                    <div key={item.name} className="group relative flex items-center gap-x-6 p-2 text-sm/6">
                       {item.name}
                     </div>
                   </a>
->>>>>>> ff4cc017
                 ))}
               </div>
             </PopoverPanel>
@@ -187,26 +169,19 @@
             >
               <div className="p-4">
                 {explorers.map((item) => (
-<<<<<<< HEAD
-                  <div
+                  <a
                     key={item.name}
-                    className="group relative flex items-center gap-x-6 p-2 text-sm/6"
+                    href={item.href}
+                    target="_blank"
+                    className="no-underline block font-regular text-white"
                   >
-                    <a
-                      href={item.href}
-                      target="_blank"
-                      className="no-underline block font-regular text-white"
+                    <div
+                      key={item.name}
+                      className="group relative flex items-center gap-x-6 p-2 text-sm/6"
                     >
-                      {item.name}
-                    </a>
-                  </div>
-=======
-                  <a href={item.href} target="_blank" className="no-underline block font-regular text-white">
-                    <div key={item.name} className="group relative flex items-center gap-x-6 p-2 text-sm/6">
                       {item.name}
                     </div>
                   </a>
->>>>>>> ff4cc017
                 ))}
               </div>
             </PopoverPanel>
